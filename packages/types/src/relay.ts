--- conflicted
+++ resolved
@@ -9,7 +9,6 @@
     params?: any;
   }
 
-<<<<<<< HEAD
   export interface JsonRpcMethods {
     isConnected: string;
     connect: string;
@@ -43,9 +42,6 @@
   export interface UnsubscribeParams {
     id: string;
   }
-
-=======
->>>>>>> 94c8ff0d
   export interface PublishOptions {
     relay: ProtocolOptions;
     ttl?: number;
