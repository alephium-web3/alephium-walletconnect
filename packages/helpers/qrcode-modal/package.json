--- conflicted
+++ resolved
@@ -61,13 +61,9 @@
     "webpack-cli": "3.3.10"
   },
   "dependencies": {
-<<<<<<< HEAD
-    "@walletconnect/mobile-registry": "^1.0.0-beta.62",
-    "@walletconnect/types": "^1.0.0-beta.62",
-    "@walletconnect/utils": "^1.0.0-beta.62",
-=======
+    "@walletconnect/mobile-registry": "^1.0.0-beta.74",
     "@walletconnect/utils": "^1.0.0-beta.74",
->>>>>>> aec10a3d
+    "@walletconnect/types": "^1.0.0-beta.74",
     "qr-image": "3.2.0",
     "qrcode-terminal": "0.12.0"
   },
