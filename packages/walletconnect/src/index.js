/* global window Promise */

import 'idempotent-babel-polyfill'

import { Connector, Listener, generateKey } from 'js-walletconnect-core'

const localStorageId = 'wcsmngt'
let localStorage = null
if (
  typeof window !== 'undefined' &&
  typeof window.localStorage !== 'undefined'
) {
  localStorage = window.localStorage
}

export default class WalletConnect extends Connector {
<<<<<<< HEAD
=======
  constructor(options) {
    super(options)
  }

>>>>>>> e01bab14
  //
  //  Initiate session
  //
  async initSession() {
    let liveSessions = null
    const savedSessions = this.getLocalSessions()
    if (savedSessions) {
      const openSessions = []
      Object.keys(savedSessions).forEach(sessionId => {
        const session = savedSessions[sessionId]
        const now = Date.now()
        return session.expires > now
      })
      liveSessions = await Promise.all(
        openSessions.map(async session => {
          const sessionStatus = await this.getSessionStatus()
          const accounts = sessionStatus.data
          const expires = Number(sessionStatus.expiresInSeconds) * 1000
          if (accounts) {
<<<<<<< HEAD
            return {
              ...session,
              accounts,
              expires
            }
=======
            return Object.assign({}, session, {
              accounts
            })
>>>>>>> e01bab14
          } else {
            return null
          }
        })
      )
      liveSessions = liveSessions.filter(session => !!session)
    }

    const currentSession =
      liveSessions && liveSessions.length ? liveSessions[0] : null

    if (currentSession) {
      this.bridgeUrl = currentSession.bridgeUrl
      this.sessionId = currentSession.sessionId
      this.sharedKey = currentSession.sharedKey
      this.dappName = currentSession.dappName
      this.expires = currentSession.expires
    } else {
      this.createSession()
    }
  }

  //
  // Create session
  //
  async createSession() {
    if (this.sessionId) {
      throw new Error('session already created')
    }

    // create shared key
    if (!this.sharedKey) {
      this.sharedKey = await generateKey()
    }

    // store session info on bridge
    const body = await this._fetchBridge('/session/new', {
      method: 'POST'
    })

    // session id
    this.sessionId = body.sessionId

    const sessionData = {
      bridgeUrl: this.bridgeUrl,
      sessionId: this.sessionId,
      sharedKey: this.sharedKey,
      dappName: this.dappName,
      expires: this.expires
    }

<<<<<<< HEAD
    const uri = this._formatURI(sessionData)

    return uri
=======
    // sessionId and shared key
    return sessionData
>>>>>>> e01bab14
  }

  //
  // Create transaction
  //
  async createTransaction(data = {}) {
    if (!this.sessionId) {
      throw new Error(
        'Create session using `initSession` before sending transaction'
      )
    }

    // encrypt data
    const encryptedData = await this.encrypt(data)

    // store transaction info on bridge
    const body = await this._fetchBridge(
      `/session/${this.sessionId}/transaction/new`,
      {
        method: 'POST'
      },
      {
        data: encryptedData,
        dappName: this.dappName
      }
    )

    // return transactionId
    return {
      transactionId: body.transactionId
    }
  }

  //
  // Get session status
  //
  getSessionStatus() {
    if (!this.sessionId) {
      throw new Error('sessionId is required')
    }
    return this._getEncryptedData(`/session/${this.sessionId}`)
  }

  //
  // Get transaction status
  //
  getTransactionStatus(transactionId) {
    if (!this.sessionId || !transactionId) {
      throw new Error('sessionId and transactionId are required')
    }

    return this._getEncryptedData(`/transaction-status/${transactionId}`)
  }

  //
  // Listen for session status
  //
  listenSessionStatus(cb, pollInterval = 1000, timeout = 60000) {
    return new Listener(this, {
      fn: () => {
        return this.getSessionStatus()
      },
      cb,
      pollInterval,
      timeout
    })
  }

  //
  // Listen for session status
  //
  listenTransactionStatus(
    transactionId,
    cb,
    pollInterval = 1000,
    timeout = 60000
  ) {
    return new Listener(this, {
      fn: () => {
        return this.getTransactionStatus(transactionId)
      },
      cb,
      pollInterval,
      timeout
    })
  }

  getLocalSessions() {
    const savedLocal = localStorage && localStorage.getItem(localStorageId)
    let savedSessions = null
    if (savedLocal) {
      savedSessions = JSON.parse(savedLocal)
    }
    return savedSessions
  }

  saveLocalSession(session) {
    const savedLocal = localStorage && localStorage.getItem(localStorageId)
    if (savedLocal) {
      let savedSessions = JSON.parse(savedLocal)
      savedSessions[session.sessionId] = session
      localStorage.setItem(localStorageId, JSON.stringify(savedSessions))
    }
  }

  updateLocalSession(session) {
    const savedLocal = localStorage && localStorage.getItem(localStorageId)
    if (savedLocal) {
      let savedSessions = JSON.parse(savedLocal)
      savedSessions[session.sessionId] = Object.assign(
        {},
        savedSessions[session.sessionId],
        session
      )
      localStorage.setItem(localStorageId, JSON.stringify(savedSessions))
    }
  }

  deleteLocalSession(session) {
    const savedLocal = localStorage && localStorage.getItem(localStorageId)
    if (savedLocal) {
      localStorage.removeItem(session.sessionId)
    }
  }
}<|MERGE_RESOLUTION|>--- conflicted
+++ resolved
@@ -14,13 +14,6 @@
 }
 
 export default class WalletConnect extends Connector {
-<<<<<<< HEAD
-=======
-  constructor(options) {
-    super(options)
-  }
-
->>>>>>> e01bab14
   //
   //  Initiate session
   //
@@ -40,17 +33,11 @@
           const accounts = sessionStatus.data
           const expires = Number(sessionStatus.expiresInSeconds) * 1000
           if (accounts) {
-<<<<<<< HEAD
             return {
               ...session,
               accounts,
               expires
             }
-=======
-            return Object.assign({}, session, {
-              accounts
-            })
->>>>>>> e01bab14
           } else {
             return null
           }
@@ -102,14 +89,9 @@
       expires: this.expires
     }
 
-<<<<<<< HEAD
     const uri = this._formatURI(sessionData)
 
     return uri
-=======
-    // sessionId and shared key
-    return sessionData
->>>>>>> e01bab14
   }
 
   //
