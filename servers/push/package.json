--- conflicted
+++ resolved
@@ -29,11 +29,7 @@
     "lint": "eslint -c '../../.eslintrc' --fix './src/**/*.ts'"
   },
   "dependencies": {
-<<<<<<< HEAD
-    "@json-rpc-tools/utils": "^1.7.4",
-=======
     "@json-rpc-tools/utils": "^1.7.6",
->>>>>>> e56d6f4a
     "axios": "^0.21.1",
     "bluebird": "^3.5.5",
     "enc-utils": "^3.0.0",
